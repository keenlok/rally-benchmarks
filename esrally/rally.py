--- conflicted
+++ resolved
@@ -516,12 +516,9 @@
     cfg.add(config.Scope.applicationOverride, "launcher", "client.options", kv_to_map(csv_to_list(args.client_options)))
     cfg.add(config.Scope.applicationOverride, "report", "reportformat", args.report_format)
     cfg.add(config.Scope.applicationOverride, "report", "reportfile", args.report_file)
-<<<<<<< HEAD
-
-=======
     if args.override_src_dir is not None:
         cfg.add(config.Scope.applicationOverride, "source", "local.src.dir", args.override_src_dir)
->>>>>>> c3761f8e
+
     if sub_command == "list":
         cfg.add(config.Scope.applicationOverride, "system", "list.config.option", args.configuration)
         cfg.add(config.Scope.applicationOverride, "system", "list.races.max_results", args.limit)
